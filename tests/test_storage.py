--- conflicted
+++ resolved
@@ -319,7 +319,10 @@
         finally:
             os.rmdir(tempdir)
 
-<<<<<<< HEAD
+    def test_check_health(self):
+        """ Base check_health returns True """
+        ok, msg = self.storage.check_health()
+        self.assertTrue(ok)
 
 class MockGCSBlob(object):
     """ Mock object representing the google.cloud.storage.Blob class """
@@ -589,10 +592,4 @@
             'storage.region_name': 'us-east-1',
         }
         with self.assertRaises(Exception):
-            GoogleCloudStorage.configure(settings)
-=======
-    def test_check_health(self):
-        """ Base check_health returns True """
-        ok, msg = self.storage.check_health()
-        self.assertTrue(ok)
->>>>>>> 7ed37fc0
+            GoogleCloudStorage.configure(settings)