--- conflicted
+++ resolved
@@ -455,12 +455,8 @@
             'name': pkg.name,
             'version': pkg.version,
             'filename': pkg.filename,
-<<<<<<< HEAD
             'last_modified': lm_str,
-=======
-            'last_modified': pkg.last_modified.strftime('%s.%f'),
             'summary': pkg.summary,
->>>>>>> 6cab6afb
         }
         pkg_data.update(pkg.data)
 
